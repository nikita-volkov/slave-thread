--- conflicted
+++ resolved
@@ -111,12 +111,6 @@
           threadDelay $ 10^6
         assertBool "" (isLeft result)
     ,
-<<<<<<< HEAD
-    testCase "Forked threads don't inherit the masking state" $ do
-      var <- newEmptyMVar
-      mask_ (S.fork (getMaskingState >>= putMVar var))
-      assertEqual "" Unmasked =<< takeMVar var
-=======
     testCase "Slaves are finalized before master" $ do
       replicateM_ 100000 $ do
         ready <- newEmptyMVar
@@ -130,7 +124,11 @@
         takeMVar ready
         killThread thread
         assertEqual "First finalizer is not slave" 0 =<< atomically (readTMVar var)
->>>>>>> 3e0386e4
+    ,
+    testCase "Forked threads don't inherit the masking state" $ do
+      var <- newEmptyMVar
+      mask_ (S.fork (getMaskingState >>= putMVar var))
+      assertEqual "" Unmasked =<< takeMVar var
   ]
 
 forkWait :: IO a -> IO (IO ())
